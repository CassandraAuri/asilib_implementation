# Changelog

<<<<<<< HEAD
## [0.17.1] - 2023-06-28
=======
## [0.17.0] - 2023-06-24
>>>>>>> 50a227ee

### Added
- A tutorial using `asilib.Imager()`.
- Documentation in contribute.rst describing the `asilib.Imager()` interface. Simplified the `asilib.Imager().__init__()` docstring and point to the thorough interface description in the new Contribute section.

### Changed
- Refactored how `asilib.Imager()` deals with single- and multi-image instances. Now, each ASI `wrapper` function does not need to load a single image if `time` is specified, `asilib.Imager()` does this instead.
- Refactored the `themis`, `rego`, `trex_nir`, `lamp_phantom`, and `psa_emccd` wrapper functions with the new `asilib.Imager()` interface.
- Due to this change, the `asilib.Imager.__getitem__()` method significantly simplified.
- Fixed the `color_norm` keyword argument in `asilib.Imager()` methods. Now it defaults to `None` so the normalization is correctly overridden. Also, the `color_norm` docstring is updated to clarify the hierarchy.
- Changed the `data` to `file_info` argument in `asilib.Imager()`, and all ASI loaders, to more clearly convey the purpose of the variable.

## [0.16.2] - 2023-06-10

### Added
- Refactored all examples from `examples/v0/` and saved them in `examples/v1/`.
- Added the v1 examples to the Examples documentation tab. During the v0->v1 transition, users can see the examples in both the v0 and v1 interfaces.
- Removed experimental warning from Imager API Reference and moved it to the Legacy API Reference. 

## [0.16.1] - 2023-05-31

### Fixed
- The example in `examples/v1/animate_conjunction.py`.

### Changed
- Bumped the Calgary dependencies to avoid the freeze support multiprocessing bug for windows users
  - rego-imager-readfile>=1.2.0
  - themis-imager-readfile>=1.2.1
  - trex-imager-readfile>=1.4.0

## [0.16.0] - 2023-05-24

### Added
- TREx-NIR loader
- TREx-NIR API documentation with examples
- TREx-NIR tests 

### Fixed
- A bug in `asilib.Imager.keogram()`. If the data was already loaded (via the `.data` method), any subsequent calls to `asilib.Imager.keogram()` or `asilib.Imager.plot_keogram()` crashed.

### Changed
- ASI loader functions for `asilib.Imager()` should now be imported as:
```python
import asilib.asi

asi = asilib.asi.themis(...)
```

(old version is)
```python
import asilib

asi = asilib.themis(...)
```
## Version 0.15.0
- Finalizing the `asilib.Conjunction` API
- Added `asilib.Conjunction.intensity` method. Depending on if the `box` argument is specified or not, this method will calculate either the auoral intensity for the nearest pixel to the footprint (`box=None`) or in a rectangular area around the footprint otherwise (e.g., `box=(10x10)`).
- Added tests for `asilib.Conjunction.map_azel()`.
- Angular distances in `asilib.Conjunction.map_azel()` (and elsewhere) are now calculated using the _haversine equation.
- Moved original examples to `examples/v0/` folder and started writing the examples using `Imager()` and  `Conjunction()` to the `examples/v1/` folder.
## Version 0.14.4
- Updated GitHub Actions:
  - test the `cartopy` maps,
  - test using `ubuntu-latest`.

## Version 0.14.3
- The following `asilib.Imager` methods are now tested:
1. `plot_fisheye()`,
2. `plot_map()`,
3. `animate_fisheye()`,
4. `animate_map()`,
5. `plot_keogram()`,
6. `iter_files`,
7. `__getitem__`,
8. `__str__`, and
9. `__repr__`.

- The `asilib.themis()` and `asilib.rego()` examples are now tested as well.

- Fixed a `asilib.Imager` bug that was triggered when the time slicing is outside of the time_range. Before, it raised an unhelpful `AssertionError`, but now it raises an informative `FileNotFoundError`.

## Version 0.14.2
- Added a `asilib.asi.fake_asi` function to quickly test `asilib.Imager`. 
- Using the `fake_asi` I found and fixed a few errors in `asilib.Imager`.
- Added more tests for `asilib.asi.themis()`, `asilib.map.create_map()` and began adding tests for `asilib.Imager`.

## Version 0.14.1
- Added tests for `asilib.themis()` plotting functions
- Moved map creating examples to `asilib.map.create_map()`.
- Fixed numerous minor bugs in `asilib.Imager()`.

## Version 0.14.0
- Added `Imager.plot_map()`, `Imager.animate_map()`, `Imager.animate_map_gen()` methods and documentation that project images, or a series of images, onto a geographic map.
- Added `Imager.keogram()`, and `Imager.plot_keogram()` methods to make keograms
  - Along the meridian or a custom path
  - With geographic or magnetic latitudes, depending on the `aacgm` kwarg.
- `asilib.Imager` functionality is complete, with a first draft of the documentation & examples.

## Version 0.13.0
- Added an Active Development warning in the `asilib` docs.
- Simplified the `Downloader` class.
- Fixed a download bug. It arose because the `overwrite` kwarg played two overlapping roles: to redownload data and overwrite animations (the ffmpeg argument). I fixed the bug with the `redownload` kwarg reserved only for downloading data, and `overwrite` kwarg reserved for overwriting animations.
- Added cardinal directions to `asilib.imager.plot_fisheye()` and `asilib.imager.plot_fisheye_gen()` methods. To use it, set the `cardinal_directions` kwarg to one or more directions, e.g., 'NE' for north and east directions (default), or 'NEWS' for all directions.
- Improved the `asilib.Downloader` class. 
  - Replaced the `_check_url_status()` implementation that checked if the server is online. Turns out, if the url argument includes a path to a large file, `asilib.Downloader` will download the file just to check the server status. I replaced it with `request.raise_for_status()` that doesn't download the file.
  - Added a try-catch block for streaming large files. This addresses the bug where a file is partially-downloaded if the stream is interrupted. This goes unnoticed until `asilib` raises file-corrupted errors that are hard to track down. The fix first deletes the partially-downloaded file if the stream is interrupted, and then raises the error.
- Added functions, documentaion, and examples for `asilib.map.create_map()`, `asilib.map.create_cartopy_map()`, and `asilib.map.create_simple_map()` to use with `asilib.Imager`.

## Version 0.12.0
- First merge of the Imager class. The `asilib.Imager` and `asilib.Conjunction` classes are still under development, but you can try it out! Call the `asilib.themis()` function to play around with an Imager instance.
- Removed the deprecated functions. Once Imager is fully implemented, most of the original functions will be deprecated. 

## Version 0.11.0
- Removed the cartopy dependency. While some users were able to install it, overall it proved to be difficult to reliably build across multiple operating systems. Instead, I use the pyshp pure python library to read in the Esri shapefile files to make the map. Currently, only the mercator projection is supported. However, in the future, I plan to add other projections such as orthographic.
- Renamed asilib.create_cartopy_map() to asilib.make_map()

## Version 0.10.1
- Added a `path` kwarg to `keogram` and `plot_keogram` to create a keogram along a custom (lat, lon) path.
- Clarified the documentation.

## Version 0.10.0
- Added `animate_map` and `animate_map_generator` functions to asilib. I also added examples to the examples and tutorial sections of the docs. 
- Added a warning in `equal_area` if the lat/lon values are outside of the skymap range.

## Version 0.9.5
- Renamed and deprecated `plot_movie` and `plot_movie_generator` for `animate_fisheye` and `animate_fisheye_generator` functions. This change is necessary for consistency with new functions such as `animate_map` and `animate_map_generator` functions.
- Updated the examples.
- Combined the download functions to `download_image` and `download_skymap`.

## Version 0.9.3
- Renamed the `_make_map` function to `create_cartopy_map()` so users can use this function to create maps from now on.
- Updated the information in `CONTRIBUTE.md`.

## Version 0.9.2
- Fixed a bug where the `color_bounds` in `plot_movie_generator()` were static after the first image.
- Renamed and deprecated `plot_image` for `plot_fisheye`.

## Version 0.9.0
- Rotated the 2- and 3-D `skymap` arrays and fixed a bug in `keogram.py` where the skymap latitudes were a few pixels off.

## Version 0.8.0 
- Swapped the order of most functions to `asi_array_code, location_code, time`. This is a major API change that is not backwards-compatible. 
- Many edits the the docstrings.
- Renamed the example scripts and added example scripts for `plot_map`.
- Finished a first complete draft of tutorial.ipynb.

## Version 0.7.5
- Changed all instances of the word `station` and replaced it with `location_code`.

## Version 0.7.4
- The main change is the `ignore_missing_files` parameter that is passed to the download functions. When True, the `download_themis_img` and `download_rego_img` will not raise a missing file error when data from that hour does not exist.

## Version 0.7.3
- The biggest API change is the parameter order for `download_rego_img` and `download_themis_img`. Now it is `(location code (i.e. station), time, and time_range)`. Beware that now the parameter order API is inconsistent across all of the functions---I will standardize it to (`asi_array_code`, `location code (i.e. station)`, `time`, and `time_range`) in the next minor (0.X.0 release).

## Version 0.7.2
- For consistency, I removed most instances of the word "frame" and changed them to "image". This propagated to the following function renaming (deprecation of the old name).
- Deprecated the get_frame and get_frames functions for load_image. It is a wrapper for _load_image and _load_images functions that were once get_frame and get_frames. I added this function to standardize the load/download names. It returns either one or multiple images, depending on if the time or time_range keyword arguments are given; it will raise an error unless time or time_range is passed (not both).
- Renamed the plot_frame function to `plot_image`; plot_frame is now deprecated.

## Version 0.7.1
- Removed deprecated functions<|MERGE_RESOLUTION|>--- conflicted
+++ resolved
@@ -1,10 +1,6 @@
 # Changelog
 
-<<<<<<< HEAD
-## [0.17.1] - 2023-06-28
-=======
 ## [0.17.0] - 2023-06-24
->>>>>>> 50a227ee
 
 ### Added
 - A tutorial using `asilib.Imager()`.
