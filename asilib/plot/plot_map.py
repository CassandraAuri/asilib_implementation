--- conflicted
+++ resolved
@@ -10,17 +10,16 @@
 import numpy as np
 import cartopy.crs as ccrs
 
-from asilib.io.load import load_skymap, get_frame
+from asilib.io.load import load_cal, get_frame
 
 
 def plot_map(time: Union[datetime, str], mission: str,
     station: str, map_alt: int, time_thresh_s: float = 3,
     ax: plt.subplot = None, color_map: str = 'auto',
     color_bounds: Union[List[float], None] = None,
-    color_norm: str = 'lin', pcolormesh_kwargs={}, min_el=10, 
-    map_center='imager'):
+    color_norm: str = 'lin', pcolormesh_kwargs={}):
     """
-    Projects the ASI images to a map at an altitude defined in the skymap file.
+    Projects the ASI images to a map at an altitude in the calibration file.
 
     Parameters
     ----------
@@ -35,7 +34,7 @@
         The station id to download the data from.
     map_alt: int
         The altitude in kilometers to project to. Must be an altitude value 
-        in the skymap file.
+        in the calibration.
     time_thresh_s: float
         The maximum allowed time difference between a frame's time stamp
         and the time argument in seconds. Will raise a ValueError if no
@@ -57,10 +56,6 @@
         A dictionary of keyword arguments (kwargs) to pass directly into 
         plt.pcolormesh. One use of this parameter is to change the colormap. For example,
         pcolormesh_kwargs = {'cmap':'tu}
-    min_el: float
-        The minimum elevation to map.
-    map_center: str
-        Where to center the map. Can be either 'imager' or 'continent'
 
     Returns
     -------
@@ -68,8 +63,8 @@
         The time of the current frame.
     frame: np.array
         The 2d ASI image corresponding to frame_time.
-    skymap: dict
-        The skymap calibration data for that mission-station.
+    cal: dict
+        The calibration data for that mission-station.
     ax: plt.Axes
         The subplot object to modify the axis, labels, etc.
     im: plt.AxesImage
@@ -85,36 +80,22 @@
     frame_time, frame = get_frame(
         time, mission, station, time_thresh_s=time_thresh_s
     )
-    skymap = load_skymap(mission, station, frame_time)
+    cal = load_cal(mission, station)
 
-<<<<<<< HEAD
-<<<<<<< Updated upstream
-    # Check that the map_alt is in the calibration data.
-    assert map_alt in cal['FULL_MAP_ALTITUDE']/1000, \
-            f'{map_alt} km is not in calibration altitudes: {cal["FULL_MAP_ALTITUDE"]/1000} km'
-    alt_index = np.where(cal['FULL_MAP_ALTITUDE']/1000 == map_alt)[0][0] 
-=======
-=======
->>>>>>> 0cb80350
     # Check that the map_alt is in the skymap calibration data.
     assert map_alt in skymap['FULL_MAP_ALTITUDE']/1000, \
             f'{map_alt} km is not in skymap calibration altitudes: {skymap["FULL_MAP_ALTITUDE"]/1000} km'
     alt_index = np.where(skymap['FULL_MAP_ALTITUDE']/1000 == map_alt)[0][0] 
 
     # Filter out the horizon
-<<<<<<< HEAD
     # idh = 
->>>>>>> Stashed changes
-=======
-    idh = 
->>>>>>> 0cb80350
 
     # Set up the plot parameters
     if ax is None:
         fig = plt.figure(figsize=(5, 5))
         projection = ccrs.NearsidePerspective(
-            central_latitude=skymap['SITE_MAP_LATITUDE'], 
-            central_longitude=skymap['SITE_MAP_LONGITUDE'], 
+            central_latitude=cal['SITE_MAP_LATITUDE'], 
+            central_longitude=cal['SITE_MAP_LONGITUDE'], 
             satellite_height=10000*map_alt
             )
         ax = fig.add_subplot(1, 1, 1, projection=projection)
@@ -138,10 +119,10 @@
     else:
         raise ValueError('color_norm must be either "log" or "lin".')
 
-    pcolormesh_nan(skymap['FULL_MAP_LONGITUDE'][alt_index, :, :], 
-                skymap['FULL_MAP_LATITUDE'][alt_index, :, :],
+    pcolormesh_nan(cal['FULL_MAP_LONGITUDE'][alt_index, :, :], 
+                cal['FULL_MAP_LATITUDE'][alt_index, :, :],
                 frame, ax, cmap=color_map, norm=norm)
-    return frame_time, frame, skymap, ax
+    return frame_time, frame, cal, ax
 
 def pcolormesh_nan(x: np.ndarray, y: np.ndarray, c: np.ndarray, 
                     ax, cmap=None, norm=None):
@@ -196,7 +177,7 @@
     # https://www.essoar.org/doi/abs/10.1002/essoar.10507288.1
     # plot_map(datetime(2008, 1, 16, 11, 0, 0), 'THEMIS', 'GILL', 110)
 
-    # cal = load_skymap('THEMIS', 'GILL', datetime(2007, 1, 20, 0, 39, 0))
+    # cal = load_cal('THEMIS', 'GILL')
     # fig = plt.figure(figsize=(5, 5))
     # projection = ccrs.NearsidePerspective(
     #     central_latitude=cal['SITE_MAP_LATITUDE'], 
